--- conflicted
+++ resolved
@@ -1,21 +1,12 @@
 version = 1
 
 [[analyzers]]
-<<<<<<< HEAD
 name = "secrets"
-=======
-name = "javascript"
-
-  [analyzers.meta]
-  plugins = ["react"]
-  environment = ["nodejs"]
->>>>>>> 1e96b3b3
 
 [[analyzers]]
 name = "python"
 
   [analyzers.meta]
-<<<<<<< HEAD
   runtime_version = "3.x.x"
 
 [[analyzers]]
@@ -38,7 +29,4 @@
 name = "isort"
 
 [[transformers]]
-name = "autopep8"
-=======
-  runtime_version = "3.x.x"
->>>>>>> 1e96b3b3
+name = "autopep8"