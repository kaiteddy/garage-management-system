--- conflicted
+++ resolved
@@ -763,7 +763,6 @@
     box-shadow: 0 10px 25px rgba(59, 130, 246, 0.15);
   }
 
-<<<<<<< HEAD
   .sidebar.open::before {
     content: '';
     position: fixed;
@@ -777,8 +776,6 @@
     transition: opacity 350ms cubic-bezier(0.25, 0.46, 0.45, 0.94);
   }
 
-=======
->>>>>>> d1c60b7b
   .main-content {
     margin-left: 0;
   }
@@ -814,14 +811,11 @@
     font-size: var(--font-size-xl);
   }
 
-<<<<<<< HEAD
   .sidebar {
     height: 100vh;
     padding-top: 60px; /* Adjust for smaller header on mobile */
   }
 
-=======
->>>>>>> d1c60b7b
   .main-content {
     margin-top: 60px;
     padding: var(--space-4);
