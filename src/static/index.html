--- conflicted
+++ resolved
@@ -14,7 +14,6 @@
     />
 
     <!-- External CSS Files -->
-<<<<<<< HEAD
     <link rel="stylesheet" href="https://cdnjs.cloudflare.com/ajax/libs/font-awesome/6.4.0/css/all.min.css" crossorigin="anonymous">
     
     <!-- Professional UI Design System -->
@@ -770,175 +769,12 @@
                 </div>
             </div>
         </main>
-=======
-    <link
-      rel="stylesheet"
-      href="https://cdnjs.cloudflare.com/ajax/libs/font-awesome/6.4.0/css/all.min.css"
-      crossorigin="anonymous"
-    />
-    <link rel="stylesheet" href="css/design-system.css" />
-    <link rel="stylesheet" href="css/layout.css" />
-    <link rel="stylesheet" href="css/components.css" />
-    <link rel="stylesheet" href="css/garage-ui-consolidated.css" />
-    <link rel="stylesheet" href="css/kanban-board.css" />
-    <link rel="stylesheet" href="css/workshop-diary.css" />
-    <link rel="stylesheet" href="css/job-sheets.css" />
-    <link rel="stylesheet" href="css/online-booking.css" />
-
-    <!-- Emergency crash prevention -->
-    <script src="js/emergency-protection.js"></script>
-  </head>
-  <body>
-    <!-- Header Component -->
-    <div id="header-container"></div>
-
-    <!-- Layout -->
-    <div class="layout">
-      <!-- Sidebar Component -->
-      <div id="sidebar-container"></div>
-
-      <!-- Main Content -->
-      <div class="main-content">
-        <!-- Dashboard Page -->
-        <div id="dashboard" class="page active">
-          <div id="dashboard-content"></div>
-        </div>
-
-        <!-- Customers Page -->
-        <div id="customers" class="page">
-          <div id="customers-content"></div>
-        </div>
-
-        <!-- Vehicles Page -->
-        <div id="vehicles" class="page">
-          <div id="vehicles-content"></div>
-        </div>
-
-        <!-- Jobs Page -->
-        <div id="jobs" class="page">
-          <div id="jobs-content"></div>
-        </div>
-
-        <!-- Workshop Diary Page -->
-        <div id="workshop-diary" class="page">
-          <div id="workshop-diary-container"></div>
-        </div>
-
-        <!-- Job Sheets Page -->
-        <div id="job-sheets" class="page">
-          <div id="job-sheets-container"></div>
-        </div>
-
-        <!-- Quotes Page -->
-        <div id="quotes" class="page">
-          <div id="quotes-container"></div>
-        </div>
-
-        <!-- Online Booking Page -->
-        <div id="online-booking" class="page">
-          <div id="online-booking-container"></div>
-        </div>
-
-        <!-- Customer Portal Page -->
-        <div id="customer-portal" class="page">
-          <div id="customer-portal-container"></div>
-        </div>
-
-        <!-- MOT Reminders Page -->
-        <div id="mot-reminders" class="page">
-          <div id="mot-reminders-content"></div>
-        </div>
-
-        <!-- Parts Page -->
-        <div id="parts" class="page">
-          <div id="parts-content">
-            <div class="page-header">
-              <div>
-                <h1 class="page-title">
-                  <i class="fas fa-cogs"></i>
-                  Parts Management
-                </h1>
-                <p class="page-subtitle">Manage inventory and parts catalog</p>
-              </div>
-            </div>
-            <div class="card">
-              <div class="card-header">
-                <i class="fas fa-info-circle"></i>
-                Parts System
-              </div>
-              <div class="card-content">
-                <p>
-                  Parts management system is being developed. This will include:
-                </p>
-                <ul>
-                  <li>Parts inventory tracking</li>
-                  <li>Supplier management</li>
-                  <li>Stock level monitoring</li>
-                  <li>Automatic reordering</li>
-                </ul>
-              </div>
-            </div>
-          </div>
-        </div>
-
-        <!-- Invoices Page -->
-        <div id="invoices" class="page">
-          <div id="invoices-content"></div>
-        </div>
-
-        <!-- Reports Page -->
-        <div id="reports" class="page">
-          <div id="reports-content">
-            <div class="page-header">
-              <div>
-                <h1 class="page-title">
-                  <i class="fas fa-chart-bar"></i>
-                  Reports & Analytics
-                </h1>
-                <p class="page-subtitle">Business intelligence and reporting</p>
-              </div>
-            </div>
-            <div class="card">
-              <div class="card-header">
-                <i class="fas fa-chart-line"></i>
-                Available Reports
-              </div>
-              <div class="card-content">
-                <p>Comprehensive reporting system includes:</p>
-                <ul>
-                  <li>Revenue and financial reports</li>
-                  <li>Job completion analytics</li>
-                  <li>Customer activity reports</li>
-                  <li>Vehicle service history</li>
-                </ul>
-              </div>
-            </div>
-          </div>
-        </div>
-
-        <!-- Data Upload Page -->
-        <div id="upload" class="page">
-          <div id="upload-content"></div>
-        </div>
-
-        <!-- Error Monitoring Page -->
-        <div id="error-monitoring" class="page">
-          <div id="error-monitoring-content"></div>
-        </div>
-
-        <!-- Settings Page -->
-        <div id="settings" class="page">
-          <div id="settings-content"></div>
-        </div>
-      </div>
->>>>>>> d1c60b7b
     </div>
 
     <!-- Modal Container -->
     <div id="modal-container"></div>
 
     <!-- Core JavaScript Modules -->
-<<<<<<< HEAD
     <script src="js/utils.js?v=9"></script>
     <script src="js/api.js?v=9"></script>
     <script src="js/intelligent-search.js?v=9"></script>
@@ -946,14 +782,6 @@
     <script src="js/layout-manager.js?v=9"></script>
     <script src="js/app.js?v=9"></script>
     
-=======
-    <script src="js/utils.js?v=2"></script>
-    <script src="js/api.js?v=2"></script>
-    <script src="js/intelligent-search.js?v=2"></script>
-    <script src="js/navigation.js?v=2"></script>
-    <script src="js/app.js?v=2"></script>
-
->>>>>>> d1c60b7b
     <!-- Feature-specific JavaScript -->
     <script src="js/kanban-board.js"></script>
     <script src="js/workshop-diary.js"></script>
@@ -965,7 +793,6 @@
 
     <!-- Component Loader -->
     <script>
-<<<<<<< HEAD
         // Load components dynamically with cache busting
         async function loadComponent(containerId, componentPath) {
             try {
@@ -1108,44 +935,6 @@
 
             // The application will be initialized by app.js DOMContentLoaded listener
         });
-=======
-      // Load components dynamically
-      async function loadComponent(containerId, componentPath) {
-        try {
-          const response = await fetch(componentPath);
-          const html = await response.text();
-          document.getElementById(containerId).innerHTML = html;
-        } catch (error) {
-          console.error(`Failed to load component ${componentPath}:`, error);
-        }
-      }
-
-      // Load all components on page load
-      document.addEventListener("DOMContentLoaded", async function () {
-        console.log("🔧 Loading components...");
-        await loadComponent("header-container", "components/header.html");
-        await loadComponent("sidebar-container", "components/sidebar.html");
-        console.log("✅ Components loaded");
-
-        // Debug: Check if dashboard content exists
-        setTimeout(() => {
-          const dashboard = document.getElementById("dashboard");
-          const dashboardContent = document.getElementById("dashboard-content");
-          console.log("🔍 Dashboard element:", dashboard);
-          console.log("🔍 Dashboard content element:", dashboardContent);
-          console.log(
-            "🔍 Dashboard classes:",
-            dashboard ? dashboard.className : "not found",
-          );
-          console.log(
-            "🔍 Dashboard content HTML length:",
-            dashboardContent ? dashboardContent.innerHTML.length : "not found",
-          );
-        }, 2000);
-
-        // The application will be initialized by app.js DOMContentLoaded listener
-      });
->>>>>>> d1c60b7b
     </script>
   </body>
 </html>