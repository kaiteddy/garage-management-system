--- conflicted
+++ resolved
@@ -782,11 +782,6 @@
   // Bulk upload button
   const uploadBtn = document.getElementById("bulk-upload-mot");
   if (uploadBtn) {
-<<<<<<< HEAD
-    uploadBtn.addEventListener('click', () => {
-      console.log("📤 Opening MOT bulk upload page...");
-      showPage('upload');
-=======
     uploadBtn.addEventListener("click", () => {
       console.log("📤 Opening bulk upload...");
       showPage("settings");
@@ -794,7 +789,6 @@
         const uploadTab = document.querySelector('[data-tab="data-upload"]');
         if (uploadTab) uploadTab.click();
       }, 100);
->>>>>>> 4b48ec7b
     });
   }
 
