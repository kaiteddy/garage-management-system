--- conflicted
+++ resolved
@@ -2,7 +2,6 @@
  * Emergency Protection Script
  * Prevents crashes and ensures basic functionality
  */
-<<<<<<< HEAD
 
 console.log('🛡️ Emergency protection script loaded');
 
@@ -137,55 +136,4 @@
     });
 }
 
-console.log('✅ Emergency protection script initialized'); 
-=======
-(function () {
-  'use strict'
-  console.log('🚨 EMERGENCY CRASH PREVENTION LOADING...')
-
-  // Immediate error catching
-  window.addEventListener('error', function (event) {
-    console.log(
-      '🛡️ Emergency caught error:',
-      event.error?.message || 'Unknown'
-    )
-    event.preventDefault()
-    return true
-  })
-
-  window.addEventListener('unhandledrejection', function (event) {
-    console.log('🛡️ Emergency caught rejection:', event.reason)
-    event.preventDefault()
-  })
-
-  // Safe property access
-  window.safeAccess = function (obj, path, defaultValue = null) {
-    try {
-      if (!obj) return defaultValue
-      const keys = path.split('.')
-      let current = obj
-      for (const key of keys) {
-        if (current === null || current === undefined) return defaultValue
-        current = current[key]
-      }
-      return current !== undefined ? current : defaultValue
-    } catch (e) {
-      return defaultValue
-    }
-  }
-
-  // Emergency cleanup
-  window.emergencyCleanup = function () {
-    console.log('🚨 EMERGENCY CLEANUP')
-    try {
-      // Clear intervals and timeouts
-      for (let i = 1; i < 10000; i++) {
-        clearInterval(i)
-        clearTimeout(i)
-      }
-    } catch (e) {}
-  }
-
-  console.log('✅ Emergency protection active')
-})()
->>>>>>> d1c60b7b
+console.log('✅ Emergency protection script initialized');